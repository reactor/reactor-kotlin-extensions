/*
 * Copyright (c) 2019-Present Pivotal Software Inc, All Rights Reserved.
 *
 * Licensed under the Apache License, Version 2.0 (the "License");
 * you may not use this file except in compliance with the License.
 * You may obtain a copy of the License at
 *
 *       https://www.apache.org/licenses/LICENSE-2.0
 *
 * Unless required by applicable law or agreed to in writing, software
 * distributed under the License is distributed on an "AS IS" BASIS,
 * WITHOUT WARRANTIES OR CONDITIONS OF ANY KIND, either express or implied.
 * See the License for the specific language governing permissions and
 * limitations under the License.
 */

buildscript {
  ext.kotlinVersion = '1.3.72'
  repositories {
		jcenter()
		maven { url "https://repo.spring.io/plugins-release" }
  }
  dependencies {
	classpath 'org.springframework.build.gradle:propdeps-plugin:0.0.7'
	classpath "org.jetbrains.kotlin:kotlin-gradle-plugin:${kotlinVersion}"
  }
}

plugins {
  //NB: stdlib version is defined by this plugin's version
  id "org.jetbrains.kotlin.jvm" version "1.3.50"
  id "org.jetbrains.dokka" version "0.10.0"
  id "com.jfrog.artifactory" version "4.15.2" apply false
}

//NOTE: reactor dependency versions are now defined in gradle.properties

configure(rootProject)  { project ->
  apply plugin: 'kotlin'
  apply plugin: 'propdeps'
  apply from: "gradle/publishing.gradle"
  apply from: "gradle/releaser.gradle"

  description = 'Kotlin extensions for Project Reactor'
  group = 'io.projectreactor.kotlin'

<<<<<<< HEAD
  repositories {
	if (version.endsWith('-SNAPSHOT')) {
	  maven { url 'https://repo.spring.io/libs-snapshot' }
=======
	repositories {
		jcenter()
		mavenCentral()
		maven { url "https://oss.sonatype.org/content/repositories/releases/" }
		maven { url "https://maven-eclipse.github.io/maven" }
		if (version.endsWith('BUILD-SNAPSHOT')) {
			maven { url 'https://repo.spring.io/snapshot' }
		}
		maven { url 'https://repo.spring.io/milestone' }
>>>>>>> cf6c539a
	}

  compileJava {
	sourceCompatibility = 1.8
	targetCompatibility = 1.8
  }

  compileTestJava {
	sourceCompatibility = 1.8
	targetCompatibility = 1.8
  }

  tasks.withType(org.jetbrains.kotlin.gradle.tasks.KotlinCompile).all {
	kotlinOptions.jvmTarget = "1.8"
	kotlinOptions.freeCompilerArgs = ["-Xjsr305=strict"]
  }

  dokka {
	dependsOn jar
	group = "documentation"
	description = "Generates Kotlin API documentation."
	outputFormat = "html"
	outputDirectory = new File(project.buildDir, "docs/kdoc")

	configuration {
		moduleName = "reactor-kotlin-extensions"
		jdkVersion = 8

		//due to https://github.com/Kotlin/dokka/issues/514 we now have to specify packageListUrl
		//another dokka release, another regression...
		externalDocumentationLink {
			url = new URL("https://projectreactor.io/docs/core/release/api/")
			packageListUrl = new URL(url, "package-list")
		}
		externalDocumentationLink {
			url = new URL("https://projectreactor.io/docs/test/release/api/")
			packageListUrl = new URL(url, "package-list")
		}
		externalDocumentationLink {
			url = new URL("https://projectreactor.io/docs/extra/release/api/")
			packageListUrl = new URL(url, "package-list")
		}
		externalDocumentationLink {
			url = new URL("https://projectreactor.io/docs/adapter/release/api/")
			packageListUrl = new URL(url, "package-list")
		}
		externalDocumentationLink {
			url = new URL("https://www.reactive-streams.org/reactive-streams-1.0.3-javadoc/")
			packageListUrl = new URL(url, "package-list")
		}
		externalDocumentationLink {
			url = new URL("http://reactivex.io/RxJava/javadoc/")
			packageListUrl = new URL(url, "package-list")
		}
	}
}

	task dokkaJavadoc(type: org.jetbrains.dokka.gradle.DokkaTask) {
		group = "documentation"
		description = "Generates javadoc for Kotlin API."
		outputFormat = 'javadoc'
		outputDirectory = "$buildDir/javadoc"

		configuration {
			moduleName = "reactor-kotlin-extensions"
			jdkVersion = 8

			//TODO javadoc output spams a little of Can't find node by signature `not implemented for <T
			//see https://github.com/Kotlin/dokka/issues/525

			//due to https://github.com/Kotlin/dokka/issues/514 we now have to specify packageListUrl
			//another dokka release, another regression...
			externalDocumentationLink {
				url = new URL("https://projectreactor.io/docs/core/release/api/")
				packageListUrl = new URL(url, "package-list")
			}
			externalDocumentationLink {
				url = new URL("https://projectreactor.io/docs/test/release/api/")
				packageListUrl = new URL(url, "package-list")
			}
			externalDocumentationLink {
				url = new URL("https://projectreactor.io/docs/extra/release/api/")
				packageListUrl = new URL(url, "package-list")
			}
			externalDocumentationLink {
				url = new URL("https://projectreactor.io/docs/adapter/release/api/")
				packageListUrl = new URL(url, "package-list")
			}
			externalDocumentationLink {
				url = new URL("https://www.reactive-streams.org/reactive-streams-1.0.3-javadoc/")
				packageListUrl = new URL(url, "package-list")
			}
			externalDocumentationLink {
				url = new URL("http://reactivex.io/RxJava/javadoc/")
				packageListUrl = new URL(url, "package-list")
			}
		}
	}

  task javadocJar(type: Jar, dependsOn: dokkaJavadoc) {
	archiveClassifier.set('javadoc')
	from dokkaJavadoc.outputDirectory
  }

  task kdocZip(type: Zip, dependsOn: dokka) {
	//ends up similar to javadoc jar: reactor-core-xxxx.RELEASE-kdoc.zip
	archiveClassifier.set('kdoc')
	from(dokka.outputDirectory)
  }

  task sourcesJar(type: Jar, dependsOn: classes) {
	archiveClassifier.set("sources")
	from sourceSets.main.allSource
  }

  dependencies {
	compile "io.projectreactor:reactor-core:${reactorCoreVersion}"
	optional "io.projectreactor:reactor-test:${reactorCoreVersion}"
	optional "io.projectreactor.addons:reactor-adapter:${reactorAddonsVersion}"
	optional "io.projectreactor.addons:reactor-extra:${reactorAddonsVersion}"
	testCompile "io.projectreactor:reactor-test:${reactorCoreVersion}"

	optional "io.reactivex.rxjava2:rxjava:2.2.8"
	optional "org.eclipse.swt:org.eclipse.swt.${getPlatform()}:4.5.2"

	//NB: stdlib version is defined by the kotlin jvm plugin's version
	optional 'org.jetbrains.kotlin:kotlin-stdlib'
	  testCompile 'org.jetbrains.kotlin:kotlin-reflect:1.3.50'


	testCompile 'junit:junit:4.12'
	testCompile 'org.assertj:assertj-core:3.12.2'
  }

}


def getPlatform() {
  String osname = System.properties['os.name']
  String osarch = System.properties['os.arch']
  if (osname.toLowerCase(Locale.ROOT).contains('win')) {
	if (osarch.contains("64")) {
	  return "win32.win32.x86_64"
	}
	return "win32.win32.x86"
  }
  if (osname.toLowerCase(Locale.ROOT).contains("nux")) {
	if (osarch.contains("64")) {
	  return "gtk.linux.x86_64"
	}
	return "gtk.linux.x86"
  }
  if (osname.toLowerCase(Locale.ROOT).contains("mac")) {
	return "cocoa.macosx.x86_64"
  }
  throw new RuntimeException("Unknown OS/Arch: " + osname + ", " + osarch)
}<|MERGE_RESOLUTION|>--- conflicted
+++ resolved
@@ -44,21 +44,15 @@
   description = 'Kotlin extensions for Project Reactor'
   group = 'io.projectreactor.kotlin'
 
-<<<<<<< HEAD
-  repositories {
-	if (version.endsWith('-SNAPSHOT')) {
-	  maven { url 'https://repo.spring.io/libs-snapshot' }
-=======
 	repositories {
 		jcenter()
 		mavenCentral()
 		maven { url "https://oss.sonatype.org/content/repositories/releases/" }
 		maven { url "https://maven-eclipse.github.io/maven" }
-		if (version.endsWith('BUILD-SNAPSHOT')) {
+		if (version.endsWith('-SNAPSHOT')) {
 			maven { url 'https://repo.spring.io/snapshot' }
 		}
 		maven { url 'https://repo.spring.io/milestone' }
->>>>>>> cf6c539a
 	}
 
   compileJava {
