--- conflicted
+++ resolved
@@ -18,13 +18,8 @@
     }
 
     dependencies {
-<<<<<<< HEAD
         //implementation "io.projectreactor.kotlin:reactor-kotlin-extensions:1.2.0-SNAPSHOT"
         implementation "io.projectreactor.kotlin:reactor-kotlin-extensions:1.2.0-M3"
-=======
-      //compile "io.projectreactor.kotlin:reactor-kotlin-extensions:1.1.8-SNAPSHOT"
-      compile "io.projectreactor.kotlin:reactor-kotlin-extensions:1.1.7"
->>>>>>> 3ba1b0ed
     }
 ```
 
@@ -44,21 +39,12 @@
 ...
 <dependencies>
 
-<<<<<<< HEAD
     <dependency>
         <groupId>io.projectreactor.kotlin</groupId>
         <artifactId>reactor-kotlin-extensions</artifactId>
         <version>1.2.0-M3</version>
     </dependency>
 
-=======
-	<dependency>
-	    <groupId>io.projectreactor.kotlin</groupId>
-	    <artifactId>reactor-kotlin-extensions</artifactId>
-	    <version>1.1.8-SNAPSHOT</version>
-	</dependency>
-	
->>>>>>> 3ba1b0ed
 </dependencies>
 ...
 <repositories>
